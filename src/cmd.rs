use crate::{
<<<<<<< HEAD
    fetch::Problem,
    service::{self, Lang, ServiceProvider},
=======
    service::{self, Lang, Problem, ServiceProvider},
>>>>>>> edce6d98
    Result,
};
use log::debug;
use structopt::StructOpt;

#[derive(Debug, StructOpt)]
pub struct List {
    pub keyword: Option<String>,

    /// Filter by given tag
    #[structopt(short, long)]
    pub tag: Option<String>,

    /// Query by conditions
    #[structopt(short, long)]
    pub query: Option<String>,

    /// Show statistic counter of the output list
    #[structopt(short, long)]
    pub stat: bool,

    /// Order by ProblemId, Question Title, or Difficulty
    #[structopt(short, long)]
    pub order: Option<String>,
}

#[derive(Debug, StructOpt)]
pub struct User {
    /// Login using cookie
    #[structopt(short, long)]
    pub cookie: Option<Option<String>>,

    /// Login using github
    #[structopt(short, long)]
    pub github: Option<Option<String>>,

    /// Logout user
    #[structopt(short, long)]
    pub logout: Option<Option<String>>,
}

#[derive(Debug, StructOpt)]
pub struct Pick {
    /// Show/Pick a problem using ID.
    pub id: Option<usize>,

    /// Generate code if true.
    #[structopt(short)]
    pub generate: bool,

    /// Include problem definition in generated source file.
    #[structopt(short)]
    pub def: bool,

    /// Language used to generate problem's source.
    #[structopt(short, long, default_value = "rust")]
    pub lang: Lang,
}

#[derive(Debug, StructOpt)]
pub struct Submit {
    /// Code filename.
    pub filename: String,
}

#[derive(Debug, StructOpt)]
pub struct Test {
    /// Code filename.
    pub filename: String,

    /// Custom test cases.
    #[structopt(short)]
    pub test: String,
}

#[derive(Debug, StructOpt)]
pub enum Command {
    /// List questions
    #[structopt(name = "list")]
    List(List),

    /// User auth
    #[structopt(name = "user")]
    User(User),

    /// Pick a problem
    #[structopt(name = "pick")]
    Pick(Pick),

    /// Submit a problem
    #[structopt(name = "submit")]
    Submit(Submit),

    /// Submit a problem
    #[structopt(name = "test")]
    Test(Test),
}

/// -q to query by conditions.
///    e = easy, E = not easy = m + h.
///    m = medium, M = not medium = e + h.
///    h = hard, H = not hard = e + m.
///    d = done = AC-ed, D = not AC-ed.
///    l = locked, L = not locked.
///    s = starred, S = unstarred.
#[derive(Debug)]
pub enum Query {
    Easy = 1,
    Medium,
    Hard,
    NotEasy,
    NotMedium,
    NotHard,
    Locked,
    Unlocked,
    Done,
    NotDone,
    Starred,
    Unstarred,
}

impl From<char> for Query {
    fn from(c: char) -> Self {
        match c {
            'e' => Query::Easy,
            'E' => Query::NotEasy,
            'm' => Query::Medium,
            'M' => Query::NotMedium,
            'h' => Query::Hard,
            'H' => Query::NotHard,
            'l' => Query::Locked,
            'L' => Query::Unlocked,
            'd' => Query::Done,
            'D' => Query::NotDone,
            's' => Query::Starred,
            'S' => Query::Unstarred,
            _ => Query::Easy,
        }
    }
}

impl Query {
    pub fn from_str(q: &str) -> Vec<Query> {
        q.chars().map(Query::from).collect()
    }
}

pub enum OrderBy {
    /// Order by question Id in Ascending order
    IdAsc,

    /// Order by question Id in Descending order
    IdDesc,
    TitleAsc,
    TitleDesc,
    DifficultyAsc,
    DifficultyDesc,
}

impl From<char> for OrderBy {
    fn from(c: char) -> Self {
        match c {
            'i' => OrderBy::IdAsc,
            'I' => OrderBy::IdDesc,
            't' => OrderBy::TitleAsc,
            'T' => OrderBy::TitleDesc,
            'd' => OrderBy::DifficultyAsc,
            'D' => OrderBy::DifficultyDesc,
            _ => OrderBy::IdAsc,
        }
    }
}

impl OrderBy {
    pub fn from_str(order: &str) -> Vec<OrderBy> {
        order.chars().map(OrderBy::from).collect()
    }
}

#[derive(StructOpt, Debug)]
#[structopt(name = "leetup")]
pub struct LeetUpArgs {
    #[structopt(subcommand)]
    pub command: Command,
}

pub fn process() -> Result<()> {
    let opt = LeetUpArgs::from_args();
    debug!("Options: {:#?}", opt);
    let mut provider = service::leetcode::Leetcode::new();

    match opt.command {
        Command::Pick(pick) => {
            provider.pick_problem(pick)?;
        }
        Command::List(list) => {
            provider.list_problems(list)?;
        }
        Command::User(user) => {
            provider.process_auth(user)?;
        }
        Command::Submit(submit) => {
            provider.problem_submit(submit)?;
        }
        Command::Test(test) => {
            provider.problem_test(test)?;
        }
    }
    Ok(())
}<|MERGE_RESOLUTION|>--- conflicted
+++ resolved
@@ -1,10 +1,5 @@
 use crate::{
-<<<<<<< HEAD
-    fetch::Problem,
-    service::{self, Lang, ServiceProvider},
-=======
     service::{self, Lang, Problem, ServiceProvider},
->>>>>>> edce6d98
     Result,
 };
 use log::debug;
